--- conflicted
+++ resolved
@@ -19,12 +19,8 @@
         self.raw_data = []
         self.filename = filename
 
-<<<<<<< HEAD
-        with open(filename, 'rU') as f:
+        with open(filename, 'r') as f:
             # antiSMASH 5 vs. 4 output is vastly different
-=======
-        with open(filename, 'r') as f:
->>>>>>> 6cf75382
             for record in SeqIO.parse(f, 'gb'):
                 if 'structured_comment' in record.annotations:
                     as_version = record.annotations['structured_comment']['antiSMASH-Data']['Version']
