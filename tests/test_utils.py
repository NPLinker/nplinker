--- conflicted
+++ resolved
@@ -184,8 +184,7 @@
         assert isinstance(files, list)
         assert len(files) == 1
         assert "test_utils.py" not in files
-<<<<<<< HEAD
-        assert str(self.root / "test_utils.py") in files
+        assert str(ROOT / "test_utils.py") in files
 
 
 def test_extract_file_matching_patter(tmp_path):
@@ -201,6 +200,3 @@
     
     assert expected.exists()
     assert expected.is_file()
-=======
-        assert str(ROOT / "test_utils.py") in files
->>>>>>> e789865a
