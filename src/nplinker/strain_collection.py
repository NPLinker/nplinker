--- conflicted
+++ resolved
@@ -8,6 +8,7 @@
 from .strains import Strain
 from .utils import list_dirs
 from .utils import list_files
+
 
 logger = LogConfig.getLogger(__name__)
 
@@ -63,7 +64,6 @@
             existing: Strain = self.lookup(strain.id)
             for alias in strain.aliases:
                 existing.add_alias(alias)
-<<<<<<< HEAD
                 self._strain_dict_id[alias] = existing
         else:
             self._strain_dict_index[len(self)] = strain
@@ -71,17 +71,6 @@
             self._strain_dict_id[strain.id] = strain
             for alias in strain.aliases:
                 self._strain_dict_id[alias] = strain
-=======
-                self._lookup[alias] = existing
-            return
-
-        self._lookup_indices[len(self)] = strain
-        self._strains.append(strain)
-        # insert a mapping from strain=>strain, plus all its aliases
-        self._lookup[strain.id] = strain
-        for alias in strain.aliases:
-            self._lookup[alias] = strain
->>>>>>> 610d447b
 
     def remove(self, strain: Strain):
         """Remove a strain from the collection.
