from __future__ import annotations
import copy
import logging
import sys
from typing import TYPE_CHECKING
<<<<<<< HEAD
=======
from .config import Args
>>>>>>> bd35f651
from .config import Config
from .genomics import BGC
from .genomics import GCF
from .loader import DatasetLoader
from .loader import NPLINKER_APP_DATA_DIR
from .logconfig import LogConfig
from .metabolomics.molecular_family import MolecularFamily
from .metabolomics.spectrum import Spectrum
from .pickler import save_pickled_data
from .scoring.link_collection import LinkCollection
from .scoring.metcalf_scoring import MetcalfScoring
from .scoring.np_class_scoring import NPClassScoring
from .scoring.rosetta_scoring import RosettaScoring
from .strain_collection import StrainCollection


if TYPE_CHECKING:
    from collections.abc import Sequence
    from .strains import Strain

if TYPE_CHECKING:
    from collections.abc import Sequence
    from .strains import Strain

logger = LogConfig.getLogger(__name__)


class NPLinker():

    # allowable types for objects to be passed to scoring methods
    OBJ_CLASSES = [Spectrum, MolecularFamily, GCF, BGC]
    # default set of enabled scoring methods
    # TODO: ideally these shouldn't be hardcoded like this
    SCORING_METHODS = {
        MetcalfScoring.NAME: MetcalfScoring,
        RosettaScoring.NAME: RosettaScoring,
        NPClassScoring.NAME: NPClassScoring
    }

    def __init__(self, userconfig=None):
        """Initialise an NPLinker instance.

        NPLinker instances can be configured in multiple ways, in ascending order of priority:

        1. A global user-level default configuration file in TOML format, found in the directory XDG_CONFIG_HOME/nplinker/nplinker.toml
        2. A local TOML configuration file
        3. Command-line arguments / supplying a manually constructed parameter dictionary

        The global user-level configuration file will be created automatically the first time
        an NPLinker instance is initialised if it doesn't already exist. The default file contains
        sensible default values for each setting and is intended to be copied and edited to
        produce dataset-specific configuration files, which will then override any parameters shared
        with the user-level file. To load such a file, simply set the "userconfig" parameter to a
        string containing the filename.

        It's also possible to selectively override configuration file parameters by
        supplying command-line arguments (if running nplinker.py as a script), or by passing
        a dict with a structure corresponding to the configuration file format to this method.

        Some examples may make the various possible combinations a bit clearer::

            # simplest option: load a local configuration file
            > npl = NPLinker('myconfig.toml')

            # the same thing but running as a script
            > python -m nplinker.nplinker --config "myconfig.toml"

            # use the defaults from the user-level config while modifying the root path
            # to load the dataset from (this is the minimum you would need to change in the
            # default config file)
            > npl = NPLinker({'dataset': {'root': '/path/to/dataset'}})

            # the same thing running NPLinker as a script
            > python nplinker.py --dataset.root /path/to/dataset

        Args:
            userconfig: supplies user-defined configuration data. May take one of 3 types:

                - str: treat as filename of a local configuration file to load
                        (overriding the defaults)
                - dict: contents will be used to override values in the dict generated
                        from loading the configuration file(s)
        """

        # if userconfig is a string => create a dict with 'config' key and string as filename
        # if userconfig is a dict => pass it to Config() directly
        if isinstance(userconfig, str):
            userconfig = {'config': userconfig}
        elif not isinstance(userconfig, dict):
            raise Exception(
                'Invalid type for userconfig (should be None/str/dict, found "{}")'
                .format(type(userconfig)))

        self._config = Config(userconfig)

        # configure logging based on the supplied config params
        LogConfig.setLogLevelStr(self._config.config['loglevel'])
        logfile = self._config.config['logfile']
        if len(logfile) > 0:
            logfile_dest = logging.FileHandler(logfile)
            # if we want to log to stdout plus logfile, add the new destination
            if self._config.config.get('log_to_stdout',
                                       True):  # default to True
                LogConfig.addLogDestination(logfile_dest)
            else:
                # otherwise overwrite the default stdout destination
                LogConfig.setLogDestination(logfile_dest)

        # the DatasetLoader takes care of figuring out the locations of all the relevant files/folders
        # and will show error/warning if any missing (depends if optional or
        # not)
        self._loader = DatasetLoader(self._config.config)

        self._spectra = []
        self._bgcs = []
        self._gcfs = []
        self._strains = None
        self._metadata = {}
        self._molfams = []
        self._mibig_bgc_dict = {}
        self._chem_classes = None
        self._class_matches = None

        self._bgc_lookup = {}
        self._gcf_lookup = {}
        self._spec_lookup = {}
        self._mf_lookup = {}

        self._scoring_methods = {}
        config_methods = self._config.config.get('scoring_methods', [])
        for name, method in NPLinker.SCORING_METHODS.items():
            if len(config_methods) == 0 or name in config_methods:
                self._scoring_methods[name] = method
                logger.debug(f'Enabled scoring method: {name}')

        self._scoring_methods_setup_complete = {
            name: False
            for name in self._scoring_methods.keys()
        }

        self._datalinks = None

        self._repro_data = {}
        repro_file = self._config.config['repro_file']
        if len(repro_file) > 0:
            self.save_repro_data(repro_file)

    def _collect_repro_data(self):
        """Creates a dict containing data to aid reproducible runs of nplinker.

        This method creates a dict containing various bits of information about
        the current execution of nplinker. This data will typically be saved to
        a file in order to aid reproducibility using :func:`save_repro_data`.

        TODO describe contents

        Returns:
            A dict containing the information described above
        """

        self._repro_data = {}
        # TODO best way to embed latest git commit hash? probably with a packaging script...
        # TODO versions of all Python dependencies used (just rely on
        # Pipfile.lock here?)

        # insert command line arguments
        self._repro_data['args'] = {}
        for i, arg in enumerate(sys.argv):
            self._repro_data['args'][i] = arg

        # TODO anything else to include here?

        return self._repro_data

    def save_repro_data(self, filename):
        self._collect_repro_data()
        with open(filename, 'wb') as repro_file:
            # TODO is pickle the best format to use?
            save_pickled_data(self._repro_data, repro_file)
            logger.info(f'Saving reproducibility data to {filename}')

    @property
    def config(self):
        """Returns a copy of the data parsed from the configuration file as a dict

        Returns:
                dict: configuration file parameters as a nested dict
        """
        return copy.deepcopy(self._config.config)

    @property
    def root_dir(self):
        """Returns path to the current dataset root directory

        Returns:
                str: the path to the dataset root directory currently in use
        """
        return self._loader._root

    @property
    def dataset_id(self):
        """Returns dataset "ID".

        For local datasets this will just be the last component of the directory path,
        e.g. /path/to/my_dataset would produce an ID of "my_dataset".

        For datasets loaded from the Paired Omics platform the ID will be the platform
        project ID, e.g. "MSV000079284"

        Returns:
            str: the dataset ID
        """
        return self._loader.dataset_id

    @property
    def data_dir(self):
        """Returns path to nplinker/data directory (files packaged with the app itself)"""
        return NPLINKER_APP_DATA_DIR

    @property
    def gnps_params(self):
        """Returns a dict containing data from GNPS params.xml (if available).

        Returns:
            dict: GNPS parameters, or an empty dict if none exist in the dataset
        """
        return self._loader.gnps_params

    @property
    def dataset_description(self):
        """Returns dataset description.

        If nplinker finds a 'description.txt' file in the root directory of the
        dataset, the content will be parsed and made available through this property.

        Returns:
            str: the content of description.txt or '<no description>'
        """
        return self._loader.description_text

    @property
    def bigscape_cutoff(self):
        """Returns the current BiGSCAPE clustering cutoff value"""
        return self._loader._bigscape_cutoff

    def load_data(self, new_bigscape_cutoff=None):
        """Loads the basic components of a dataset.

        This method is responsible for loading the various pieces of the supplied dataset into
        memory and doing any initial parsing/object manipulation required. After it completes,
        applications can access the lists of GCFs, Spectra, MolecularFamilies and strains
        using the corresponding properties of the NPLinker class.

        Returns:
            bool: True if successful, False otherwise
        """
<<<<<<< HEAD
        logger.debug('load_data(new_bigscape_cutoff=%s)', new_bigscape_cutoff)
=======
        # TODO: the met_only is useless, remove it. NPlinker will stop working if met_only=True
        # typical case where load_data is being called with no params
>>>>>>> bd35f651
        if new_bigscape_cutoff is None:
            self._loader.validate()
            if not self._loader.load():
                return False
        else:
            # CG: only reload genomics data when changing bigscape cutoff
            # TODO: this part should be removed, reload everything if bigscape data changes.
<<<<<<< HEAD
=======
            logger.debug(f'load_data with new cutoff = {new_bigscape_cutoff}')
>>>>>>> bd35f651
            # 1. change the cutoff (which by itself doesn't do anything)
            self._loader._bigscape_cutoff = new_bigscape_cutoff
            # 2. reload the strain mappings (MiBIG filtering may have removed strains
            # that were originally present, need to restore them all so the filtering
            # won't break when it runs again in next stage)
            self._loader._load_strain_mappings()
            # 3. reload the genomics data with the new cutoff applied
            self._loader._load_genomics()

        self._spectra = self._loader.spectra
        self._molfams = self._loader.molfams
        self._bgcs = self._loader.bgcs
        self._gcfs = self._loader.gcfs
        self._mibig_bgc_dict = self._loader.mibig_bgc_dict
        self._strains = self._loader.strains
        self._product_types = self._loader.product_types
        self._chem_classes = self._loader.chem_classes
        self._class_matches = self._loader.class_matches

        logger.debug('Generating lookup tables: genomics')
        self._bgc_lookup = {bgc.bgc_id: bgc for bgc in self._bgcs}
        self._gcf_lookup = {gcf.gcf_id: gcf for gcf in self._gcfs}

        # don't need to do these two if cutoff changed (indicating genomics data
        # was reloaded but not metabolomics)
        if new_bigscape_cutoff is None:
            logger.debug('Generating lookup tables: metabolomics')
            self._spec_lookup = {
                spec.spectrum_id: spec
                for spec in self._spectra
            }
            self._mf_lookup = {mf.family_id: mf for mf in self._molfams}

        logger.debug('load_data: completed')
        return True

    # TODO CG: refactor this method and update its unit tests
    def get_links(self, input_objects, scoring_methods, and_mode=True):
        """Find links for a set of input objects (BGCs/GCFs/Spectra/MolFams)

        The input objects can be any mix of the following NPLinker types:

            - BGC
            - GCF
            - Spectrum
            - MolecularFamily

        TODO longer description here

        Args:
            input_objects: objects to be passed to the scoring method(s).
                This may be either a flat list of a uniform type (one of the 4
                types above), or a list of such lists
            scoring_methods: a list of one or more scoring methods to use
            and_mode (bool): determines how results from multiple methods are combined.
                This is ignored if a single method is supplied. If multiple methods
                are used and ``and_mode`` is True, the results will only contain
                links found by ALL methods. If False, results will contain links
                found by ANY method.

        Returns:
            An instance of ``nplinker.scoring.methods.LinkCollection``
        """
        if isinstance(input_objects, list) and len(input_objects) == 0:
            raise Exception('input_objects length must be > 0')

        if isinstance(scoring_methods, list) and len(scoring_methods) == 0:
            raise Exception('scoring_methods length must be > 0')

        # for convenience convert a single scoring object into a single entry
        # list
        if not isinstance(scoring_methods, list):
            scoring_methods = [scoring_methods]

        # check if input_objects is a list of lists. if so there should be one
        # entry for each supplied method for it to be a valid parameter
        if isinstance(input_objects[0], list):
            if len(input_objects) != len(scoring_methods):
                raise Exception(
                    'Number of input_objects lists must match number of scoring_methods (found: {}, expected: {})'
                    .format(len(input_objects), len(scoring_methods)))

        # TODO check scoring_methods only contains ScoringMethod-derived
        # instances

        # want everything to be in lists of lists
        if not isinstance(input_objects, list) or (
                isinstance(input_objects, list)
                and not isinstance(input_objects[0], list)):
            input_objects = [input_objects]

        logger.debug('get_links: {} object sets, {} methods'.format(
            len(input_objects), len(scoring_methods)))

        # copy the object set if required to make up the numbers
        if len(input_objects) != len(scoring_methods):
            if len(scoring_methods) < len(input_objects):
                raise Exception(
                    'Number of scoring methods must be >= number of input object sets'
                )
            elif (len(scoring_methods) >
                  len(input_objects)) and len(input_objects) != 1:
                raise Exception(
                    'Mismatch between number of scoring methods and input objects ({} vs {})'
                    .format(len(scoring_methods), len(input_objects)))
            elif len(scoring_methods) > len(input_objects):
                # this is a special case for convenience: pass in 1 set of objects and multiple methods,
                # result is that set is used for all methods
                logger.debug('Duplicating input object set')
                while len(input_objects) < len(scoring_methods):
                    input_objects.append(input_objects[0])
                    logger.debug('Duplicating input object set')

        link_collection = LinkCollection(and_mode)

        for i, method in enumerate(scoring_methods):
            # do any one-off initialisation required by this method
            if not self._scoring_methods_setup_complete[method.name]:
                logger.debug(f'Doing one-time setup for {method.name}')
                self._scoring_methods[method.name].setup(self)
                self._scoring_methods_setup_complete[method.name] = True

            # should construct a dict of {object_with_link: <link_data>}
            # entries
            objects_for_method = input_objects[i]
            logger.debug('Calling scoring method {} on {} objects'.format(
                method.name, len(objects_for_method)))
            link_collection = method.get_links(*objects_for_method,
                                               link_collection=link_collection)

        if not self._datalinks:
            logger.debug('Creating internal datalinks object')
            self._datalinks = self.scoring_method(
                MetcalfScoring.NAME).datalinks
            logger.debug('Created internal datalinks object')

        if len(link_collection) == 0:
            logger.debug(
                'No links found or remaining after merging all method results!'
            )

        # populate shared strain info
        logger.debug('Calculating shared strain information...')
        # TODO more efficient version?
        for source, link_data in link_collection.links.items():
            if isinstance(source, BGC):
                logger.debug('Cannot determine shared strains for BGC input!')
                break

            targets = list(
                filter(lambda x: not isinstance(x, BGC), link_data.keys()))
            if len(targets) > 0:
                if isinstance(source, GCF):
                    shared_strains = self._datalinks.get_common_strains(
                        targets, [source], True)
                    for target, link in link_data.items():
                        if (target, source) in shared_strains:
                            link.shared_strains = shared_strains[(target,
                                                                  source)]
                else:
                    shared_strains = self._datalinks.get_common_strains(
                        [source], targets, True)
                    for target, link in link_data.items():
                        if (source, target) in shared_strains:
                            link.shared_strains = shared_strains[(source,
                                                                  target)]

        logger.debug('Finished calculating shared strain information')

        logger.debug('Final size of link collection is {}'.format(
            len(link_collection)))
        return link_collection

    def get_common_strains(
        self,
        met: Sequence[Spectrum] | Sequence[MolecularFamily],
        gcfs: Sequence[GCF],
        filter_no_shared: bool = True
    ) -> dict[tuple[Spectrum | MolecularFamily, GCF], list[Strain]]:
        """Get common strains between given spectra/molecular families and GCFs.

        Note that SingletonFamily objects are excluded from given molecular families.

        Args:
            met(Sequence[Spectrum] | Sequence[MolecularFamily]):
                A list of Spectrum or MolecularFamily objects.
            gcfs(Sequence[GCF]): A list of GCF objects.
            filter_no_shared(bool): If True, the pairs of spectrum/mf and GCF
                without common strains will be removed from the returned dict;

        Returns:
            dict: A dict where the keys are tuples of (Spectrum/MolecularFamily, GCF)
            and values are a list of shared Strain objects.
        """
        if not self._datalinks:
            self._datalinks = self.scoring_method(
                MetcalfScoring.NAME).datalinks
        common_strains = self._datalinks.get_common_strains(
            met, gcfs, filter_no_shared)
        return common_strains

    def has_bgc(self, bgc_id):
        """Returns True if BGC ``bgc_id`` exists in the dataset"""
        return bgc_id in self._bgc_lookup

    def lookup_bgc(self, bgc_id):
        """If BGC ``bgc_id`` exists, return it. Otherwise return None"""
        return self._bgc_lookup.get(bgc_id, None)

    def lookup_gcf(self, gcf_id):
        """If GCF ``gcf_id`` exists, return it. Otherwise return None"""
        return self._gcf_lookup.get(gcf_id, None)

    def lookup_spectrum(self, spectrum_id):
        """If Spectrum ``name`` exists, return it. Otherwise return None"""
        return self._spec_lookup.get(spectrum_id, None)

    def lookup_mf(self, mf_id):
        """If MolecularFamily `family_id` exists, return it. Otherwise return None"""
        return self._mf_lookup.get(mf_id, None)

    @property
    def strains(self):
        """Returns a list of all the strains in the dataset"""
        return self._strains

    @property
    def bgcs(self):
        """Returns a list of all the BGCs in the dataset"""
        return self._bgcs

    @property
    def gcfs(self):
        """Returns a list of all the GCFs in the dataset"""
        return self._gcfs

    @property
    def spectra(self):
        """Returns a list of all the Spectra in the dataset"""
        return self._spectra

    @property
    def molfams(self):
        """Returns a list of all the MolecularFamilies in the dataset"""
        return self._molfams

    @property
    def metadata(self):
        return self._metadata

    @property
    def mibig_bgc_dict(self):
        return self._mibig_bgc_dict

    @property
    def product_types(self):
        """Returns a list of the available BiGSCAPE product types in current dataset"""
        return self._product_types

    @property
    def repro_data(self):
        """Returns the dict containing reproducibility data"""
        return self._repro_data

    @property
    def scoring_methods(self):
        """Returns a list of available scoring method names"""
        return list(self._scoring_methods.keys())

    @property
    def chem_classes(self):
        """Returns loaded ChemClassPredictions with the class predictions"""
        return self._chem_classes

    @property
    def class_matches(self):
        """ClassMatches with the matched classes and scoring tables from MIBiG
        """
        return self._class_matches

    def scoring_method(self, name):
        """Return an instance of a scoring method.

        Args:
            name (str): the name of the method (see :func:`scoring_methods`)

        Returns:
            An instance of the named scoring method class, or None if the name is invalid
        """
        if name not in self._scoring_methods_setup_complete:
            return None

        if not self._scoring_methods_setup_complete[name]:
            self._scoring_methods[name].setup(self)
            self._scoring_methods_setup_complete[name] = True

        return self._scoring_methods.get(name, None)(self)<|MERGE_RESOLUTION|>--- conflicted
+++ resolved
@@ -3,15 +3,11 @@
 import logging
 import sys
 from typing import TYPE_CHECKING
-<<<<<<< HEAD
-=======
-from .config import Args
->>>>>>> bd35f651
 from .config import Config
 from .genomics import BGC
 from .genomics import GCF
+from .loader import NPLINKER_APP_DATA_DIR
 from .loader import DatasetLoader
-from .loader import NPLINKER_APP_DATA_DIR
 from .logconfig import LogConfig
 from .metabolomics.molecular_family import MolecularFamily
 from .metabolomics.spectrum import Spectrum
@@ -22,10 +18,6 @@
 from .scoring.rosetta_scoring import RosettaScoring
 from .strain_collection import StrainCollection
 
-
-if TYPE_CHECKING:
-    from collections.abc import Sequence
-    from .strains import Strain
 
 if TYPE_CHECKING:
     from collections.abc import Sequence
@@ -263,12 +255,7 @@
         Returns:
             bool: True if successful, False otherwise
         """
-<<<<<<< HEAD
         logger.debug('load_data(new_bigscape_cutoff=%s)', new_bigscape_cutoff)
-=======
-        # TODO: the met_only is useless, remove it. NPlinker will stop working if met_only=True
-        # typical case where load_data is being called with no params
->>>>>>> bd35f651
         if new_bigscape_cutoff is None:
             self._loader.validate()
             if not self._loader.load():
@@ -276,10 +263,6 @@
         else:
             # CG: only reload genomics data when changing bigscape cutoff
             # TODO: this part should be removed, reload everything if bigscape data changes.
-<<<<<<< HEAD
-=======
-            logger.debug(f'load_data with new cutoff = {new_bigscape_cutoff}')
->>>>>>> bd35f651
             # 1. change the cutoff (which by itself doesn't do anything)
             self._loader._bigscape_cutoff = new_bigscape_cutoff
             # 2. reload the strain mappings (MiBIG filtering may have removed strains
