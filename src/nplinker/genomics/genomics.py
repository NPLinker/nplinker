# Copyright 2021 The NPLinker Authors
#
# Licensed under the Apache License, Version 2.0 (the "License");
# you may not use this file except in compliance with the License.
# You may obtain a copy of the License at
#
#     http://www.apache.org/licenses/LICENSE-2.0
#
# Unless required by applicable law or agreed to in writing, software
# distributed under the License is distributed on an "AS IS" BASIS,
# WITHOUT WARRANTIES OR CONDITIONS OF ANY KIND, either express or implied.
# See the License for the specific language governing permissions and
# limitations under the License.
from __future__ import annotations
import csv
import os
from os import PathLike
from pathlib import Path
import re
from Bio import SeqIO
from nplinker.logconfig import LogConfig
from nplinker.strain_collection import StrainCollection
from .bgc import BGC
from .gcf import GCF
from os import PathLike
import os
from pathlib import Path


logger = LogConfig.getLogger(__name__)

CLUSTER_REGION_REGEX = re.compile('(.+?)\\.(cluster|region)(\\d+).gbk$')


def load_gcfs(bigscape_dir: str | PathLike,
              strains: StrainCollection,
              mibig_bgc_dict: dict[str, BGC],
              antismash_bgc_dict: dict[str, BGC],
              antismash_file_dict: dict[str, str],
              bigscape_cutoff: int):

    bigscape_dir = Path(bigscape_dir)
    product_class_cluster_file = bigscape_dir / "mix" / f"mix_clustering_c0.{bigscape_cutoff:02d}.tsv"
    network_annotations_file = bigscape_dir / "Network_Annotations_Full.tsv"

    new_bgc: BGC
    num_mibig: int = 0
    bgc_list: list[BGC] = []

    gcf_dict: dict[str, GCF] = {}
    gcf_list: list[GCF] = []

    used_strains: StrainCollection = StrainCollection()
    unknown_strains: dict[str, str] = {}

    # CG: bigscape data
    # parse the annotation files (<dataset>/bigscape/<cluster_name>/Network_Annotations_<cluster_name>.tsv
    # these contain fields:
    # - BGC name/ID [0]
    # - "Accession ID" [1]
    # - Description [2]
    # - Product prediction [3]
    # - Bigscape product type/class [4]
    # - Organism [5]
    # - Taxonomy [6]
    metadata = {}
    with open(network_annotations_file) as f:
        reader = csv.reader(f, delimiter='\t')
        next(reader)  # skip headers
        for line in reader:
            metadata[line[0]] = line

    # CG: bigscape data
    # "cluster files" are the various <class>_clustering_c0.xx.tsv files
    # - BGC name
    # - cluster ID
    with open(product_class_cluster_file, "rt") as f:
        reader = csv.reader(f, delimiter='\t')
        next(reader)  # skip headers
        for line in reader:
            bgc_name = line[0]
            family_id = line[1]

            # get bgc annotations from bigscape file
            metadata_line = metadata[bgc_name]
            bigscape_class = metadata_line[4]

            # check strain
            try:
                strain = strains.lookup(bgc_name)
            except KeyError:
                logger.warning(f"Unknown strain ID: {bgc_name}")
                unknown_strains[bgc_name] = antismash_file_dict[bgc_name]
                continue

            # build new bgc
            if strain.id.startswith('BGC'):
                try:
                    new_bgc = mibig_bgc_dict[strain.id]
                except KeyError:
                    raise KeyError(f'Unknown MiBIG: {strain.id}')
                num_mibig += 1
            else:
                try:
                    new_bgc = antismash_bgc_dict[bgc_name]
                except KeyError:
                    raise KeyError(f'Unknown AntiSMASH BGC: {bgc_name}')

            new_bgc.strain = strain
            bgc_list.append(new_bgc)

            # build new gcf
            if family_id not in gcf_dict:
<<<<<<< HEAD
                new_gcf = GCF(family_id)
=======
                new_gcf = GCF(family_id, bigscape_class)
>>>>>>> 7b217956
                gcf_dict[family_id] = new_gcf
                gcf_list.append(new_gcf)

            # link bgc to gcf
            gcf_dict[family_id].add_bgc(new_bgc)

            # add strain to used strains
            used_strains.add(strain)

    logger.info(
        '# MiBIG BGCs = {}, non-MiBIG BGCS = {}, total bgcs = {}, GCFs = {}, strains={}'
        .format(num_mibig,
                len(bgc_list) - num_mibig, len(bgc_list), len(gcf_dict),
                len(strains)))

    # filter out MiBIG-only GCFs)
    gcf_list, bgc_list, used_strains = _filter_gcfs(gcf_list, bgc_list,
                                                    used_strains)
    logger.info(
        '# after filtering, total bgcs = {}, GCFs = {}, strains={}, unknown_strains={}'
        .format(len(bgc_list), len(gcf_list), len(used_strains),
                len(unknown_strains)))

    return gcf_list, bgc_list, used_strains, unknown_strains


def _filter_gcfs(
    gcfs: list[GCF], bgcs: list[BGC], strains: StrainCollection
) -> tuple[list[GCF], list[BGC], StrainCollection]:
    """Remove a GCF from given GCF list if it only has MIBiG BGC members,
        correspondingly remove relevant BGC and strain from given list/collection.

        GCF and BGC internal id is updated to keep ids consectutive in a list.

    Args:
        gcfs(list[GCF]): list of GCF objects
        bgcs(list[BGC]): list of BGC objects
        strains(StrainCollection): StrainCollection object

    Returns:
        tuple[list[GCF], list[BGC], StrainCollection]: updated list of GCF
        objects, updated list of BGC objects and updated StrainCollection
        object.
    """
    gcfs_to_remove = set()
    bgcs_to_remove = set()

    for gcf in gcfs:
        num_non_mibig_bgcs = len(list(filter(lambda bgc: not bgc.is_mibig(), gcf.bgcs)))
        if num_non_mibig_bgcs == 0:
            gcfs_to_remove.add(gcf)
            for bgc in gcf.bgcs:
                bgcs_to_remove.add(bgc)

    for bgc in bgcs:
        if len(bgc.parents) == 0:
            bgcs_to_remove.add(bgc)

    for gcf in gcfs_to_remove:
        gcfs.remove(gcf)

    for bgc in bgcs_to_remove:
        bgcs.remove(bgc)
        strains.remove(bgc.strain)

    logger.info(
        'Remove GCFs that has only MIBiG BGCs: removing {} GCFs and {} BGCs'.
        format(len(gcfs_to_remove), len(bgcs_to_remove)))

    return gcfs, bgcs, strains<|MERGE_RESOLUTION|>--- conflicted
+++ resolved
@@ -111,11 +111,7 @@
 
             # build new gcf
             if family_id not in gcf_dict:
-<<<<<<< HEAD
                 new_gcf = GCF(family_id)
-=======
-                new_gcf = GCF(family_id, bigscape_class)
->>>>>>> 7b217956
                 gcf_dict[family_id] = new_gcf
                 gcf_list.append(new_gcf)
 
