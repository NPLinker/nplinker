--- conflicted
+++ resolved
@@ -27,11 +27,7 @@
 from nplinker.strain_collection import StrainCollection
 from nplinker.strains import Strain
 from . import podp_download_and_extract_antismash_data
-<<<<<<< HEAD
-from .runbigscape import podp_run_bigscape
-=======
 from .runbigscape import run_bigscape
->>>>>>> 11880388
 
 logger = LogConfig.getLogger(__name__)
 
@@ -155,13 +151,8 @@
         self._download_metabolomics_zipfile(self.gnps_task_id)
 
         podp_download_and_extract_antismash_data(self.project_json['genomes'],
-<<<<<<< HEAD
-                                                 self.project_download_cache,
-                                                 self.project_file_cache)
-=======
                                 self.project_download_cache,
                                 self.project_file_cache)
->>>>>>> 11880388
 
         # CG: it extracts strain names and later will be used for strains
         self._parse_genome_labels(self.project_json['genome_metabolome_links'],
